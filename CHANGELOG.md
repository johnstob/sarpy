--- conflicted
+++ resolved
@@ -6,33 +6,6 @@
 
 ## [1.3.59-rc]
 ### Added
-<<<<<<< HEAD
-- Added `noxfile.py`
-- Added TOA visualization to `sarpy/visualization/cphd_kmz_product_creation.py`
-- Added unit tests for `sicd_elements/base.py`
-- Introduce `conftest.py`, add unit tests for `cphd1_elements/GeoInfo.py`
-- Added unit test `cphd1_elements/test_cphd_versions.py`
-- Added 1.0.1 CPHD to `test_cphd.py`
-- Added unit test `cphd1_elements/test_cphd_versions.py`
-- Added unit tests for `cphd1_elements/Dwell.py`, `cphd1_elements/SupportArray.py`, and `cphd1_elements/TxRcv.py`
-- Added `sarpy/processing/sicd/spectral_taper.py` and `sarpy/utils/sicd_sidelobe_control.py`
-- Added `--remap` argument to `sarpy/utils/create_product.py`
-- Added `sarpy/utils/sicd_to_sidd.py`
-- Added `GDM` to `sarpy/visualization/remap.py`
-- Added unit test `cphd1_elements/test_cphd1_elements_antenna.py`
-- Added unit test `cphd1_elements/test_cphd1_elements_data.py`
-### Fixed
-- Fixed `sarpy.io.kml.add_polygon` coordinate conditioning for older numpy versions
-- Replace unsupported `pillow` constant `Image.ANTIALIAS` with `Image.LANCZOS`
-- Ensure invalid setter inputs for `LineType` and `PolygonType` throw a ValueError in `GeoInfo.py` and typo fix
-- Fixed SquintAngle calculation in `sarpy/io/complex/sicd_elements/SCPCOA.py`
-- Fix incorrectly assigned Graze in SIDD 2.0.0 and SIDD 3.0.0 ExploitationFeatures
-- Fix SIDD `TimeCOAPoly` calculation
-- Set SIDD Display//Interpolation/Operation values to CORRELATION
-- Updated the size calculators of `Data.DataType` to return 0 when channel data or support array data is not populated
-- Add `version_required` logic to `Antenna.AntennaType` to check versions for the `AntennaPatternType` input
-- Fix the return value in `Antenna.AntennaPatternType.version_required()` to return the max instead of a tuple
-=======
 - `noxfile.py`
 - TOA visualization to `sarpy/visualization/cphd_kmz_product_creation.py`
 - Unit tests for `sarpy/tests/io/complex/sicd_elements`
@@ -52,7 +25,6 @@
 - SIDD `TimeCOAPoly` calculation
 - Set SIDD Display/Interpolation/Operation values to CORRELATION
 - `sarpy.io.phase_history.cphd1_elements.PVP.PVPType.get_size()`
->>>>>>> 0591f495
 
 ## [1.3.58] - 2023-08-07
 ### Added
